import type { Express } from "express";
import { z } from "zod";
import { log } from "@repo/logger";
import { getStorage } from "../storage";
import { routeOptimizer } from "../route-optimizer";
import {
  insertCustomerSchema,
  insertDriverSchema,
  insertBusinessSchema,
  adminCompletePickupSchema,
  optimizeRouteSchema,
} from "@repo/schema";
import { authenticateToken } from "../auth";
import { requirePermission, requireTenantMatch } from "../auth/rbac";
import { db } from "../db";
import { businesses, insertBusinessEmployeeSchema } from "@repo/schema";
<<<<<<< HEAD
import {
  provisionTenantSchema,
  deriveTenantSchemaFromSubdomain,
} from "../lib/tenant-db";
=======
import { provisionTenantSchema } from "../lib/tenant-db";
>>>>>>> 05a90ac3

export function registerAdminRoutes(app: Express) {
  // Customer management routes (tenant-scoped)
  app.get(
    "/api/admin/customers",
    authenticateToken,
    requireTenantMatch(),
    requirePermission("business:read"),
    async (req, res) => {
      try {
        const storage = getStorage(req);
        const isExec =
          (req as any).tenant === "rivr_exec" ||
          req.user?.role === "rivr_admin";

        if (isExec) {
          const bizList = await db.select().from(businesses);
          const all: any[] = [];
          for (const b of bizList as any[]) {
            try {
              const tenantStorage = new (storage as any).constructor({
                tenant: b.databaseSchema,
                businessId: b.id,
              });
              const list = await tenantStorage.getCustomers();
              all.push(...list);
            } catch (e) {
              log("warn", "Skipping tenant while aggregating customers", {
                businessId: (b as any).id,
              });
            }
          }
          return res.json({ success: true, customers: all });
        }

        const customers = await storage.getCustomers();
        return res.json({ success: true, customers });
      } catch (error) {
        log("error", "Failed to fetch customers", {
          error: error instanceof Error ? error.message : String(error),
        });
        res.status(500).json({
          success: false,
          message: "Failed to fetch customers",
        });
      }
    }
  );

  app.post(
    "/api/admin/customers",
    authenticateToken,
    requireTenantMatch(),
    requirePermission("business:write"),
    async (req, res) => {
      try {
        const storage = getStorage(req);
        const customerData = insertCustomerSchema.parse(req.body);
        const customer = await storage.createCustomer(customerData);

        res.json({
          success: true,
          customer,
          message: "Customer created successfully",
        });
      } catch (error) {
        if (error instanceof z.ZodError) {
          res.status(400).json({
            success: false,
            message: "Invalid customer data",
            errors: error.errors,
          });
        } else {
          log("error", "Failed to create customer", {
            error: error instanceof Error ? error.message : String(error),
          });
          res.status(500).json({
            success: false,
            message: "Failed to create customer",
          });
        }
      }
    }
  );

  app.put(
    "/api/admin/customers/:id",
    authenticateToken,
    requireTenantMatch(),
    requirePermission("business:write"),
    async (req, res) => {
      try {
        const storage = getStorage(req);
        const customerId = parseInt(req.params.id);
        const customerData = insertCustomerSchema.parse(req.body);
        const customer = await storage.updateCustomer(customerId, customerData);

        res.json({
          success: true,
          customer,
          message: "Customer updated successfully",
        });
      } catch (error) {
        if (error instanceof z.ZodError) {
          res.status(400).json({
            success: false,
            message: "Invalid customer data",
            errors: error.errors,
          });
        } else {
          log("error", "Failed to update customer", {
            error: error instanceof Error ? error.message : String(error),
          });
          res.status(500).json({
            success: false,
            message: "Failed to update customer",
          });
        }
      }
    }
  );

  // Request management routes
  app.get(
    "/api/admin/pickup-requests",
    authenticateToken,
    requireTenantMatch(),
    requirePermission("pickup:read"),
    async (req, res) => {
      try {
        const storage = getStorage(req);
        const isExec =
          (req as any).tenant === "rivr_exec" ||
          req.user?.role === "rivr_admin";

        if (isExec) {
          const bizList = await db.select().from(businesses);
          const all: any[] = [];
          for (const b of bizList as any[]) {
            try {
              const tenantStorage = new (storage as any).constructor({
                tenant: b.databaseSchema,
                businessId: b.id,
              });
              const list = await tenantStorage.getPickupRequests();
              all.push(...list);
            } catch (e) {
              log("warn", "Skipping tenant while aggregating pickup requests", {
                businessId: (b as any).id,
              });
            }
          }
          return res.json({ success: true, requests: all });
        }

        const requests = await storage.getPickupRequests();
        return res.json({ success: true, requests });
      } catch (error) {
        log("error", "Failed to fetch pickup requests", {
          error: error instanceof Error ? error.message : String(error),
        });
        res.status(500).json({
          success: false,
          message: "Failed to fetch pickup requests",
        });
      }
    }
  );

  app.put(
    "/api/admin/pickup-requests/:id/production-status",
    authenticateToken,
    requireTenantMatch(),
    requirePermission("pickup:write"),
    async (req, res) => {
      try {
        const storage = getStorage(req);
        const pickupId = parseInt(req.params.id);
        if (Number.isNaN(pickupId)) {
          return res
            .status(400)
            .json({ success: false, message: "Invalid pickup request id" });
        }

        const bodySchema = z.object({
          productionStatus: z.string().min(1, "productionStatus is required"),
        });
        const { productionStatus } = bodySchema.parse(req.body);

        const updated = await storage.updatePickupRequestProductionStatus(
          pickupId,
          productionStatus
        );

        if (!updated) {
          return res
            .status(404)
            .json({ success: false, message: "Pickup request not found" });
        }

        // Send email based on template for this production status
        try {
          const template =
            await storage.getEmailTemplateByType(productionStatus);
          if (template && updated.email) {
            const { renderEmailBodyTemplate, sendEmail } = await import(
              "../email-utils"
            );
            const html = renderEmailBodyTemplate(template.bodyTemplate, {
              firstName: updated.firstName,
              lastName: updated.lastName,
              businessName: updated.businessName,
              address: updated.address,
              roNumber: (updated as any).roNumber,
              productionStatus: updated.productionStatus,
            });
            const subject = template.subject;
            const sentBy = req.user?.email || "system@rivr.app";
            const sendResult = await sendEmail({
              to: updated.email,
              subject,
              html,
            });
            await storage.createEmailLog({
              customerId: updated.customerId,
              pickupRequestId: updated.id,
              templateType: productionStatus,
              recipientEmail: updated.email,
              subject,
              sentBy,
              status: sendResult.success ? "sent" : "failed",
              errorMessage: sendResult.success ? undefined : sendResult.error,
            } as any);
          }
        } catch (e) {
          // Non-blocking: log but continue response
          log("error", "Failed to process status change email", {
            error: e instanceof Error ? e.message : String(e),
          });
        }

        // Broadcast production status update to tenant room (admins/drivers)
        const tenantId = (req as any).businessId as number | undefined;
        if (tenantId) {
          const { broadcastToDrivers } = await import("./websocket-routes");
          broadcastToDrivers(tenantId, {
            type: "PRODUCTION_STATUS_UPDATED",
            data: { id: pickupId, productionStatus },
          });
        }

        res.json({
          success: true,
          request: updated,
          message: "Production status updated successfully",
        });
      } catch (error) {
        if (error instanceof z.ZodError) {
          return res.status(400).json({
            success: false,
            message: "Invalid request body",
            errors: error.errors,
          });
        }
        log("error", "Failed to update production status", {
          error: error instanceof Error ? error.message : String(error),
        });
        res.status(500).json({
          success: false,
          message: "Failed to update production status",
        });
      }
    }
  );

  app.get(
    "/api/admin/quote-requests",
    authenticateToken,
    requireTenantMatch(),
    requirePermission("pickup:read"),
    async (req, res) => {
      try {
        const storage = getStorage(req);
        const isExec =
          (req as any).tenant === "rivr_exec" ||
          req.user?.role === "rivr_admin";

        if (isExec) {
          const bizList = await db.select().from(businesses);
          const all: any[] = [];
          for (const b of bizList as any[]) {
            try {
              const tenantStorage = new (storage as any).constructor({
                tenant: b.databaseSchema,
                businessId: b.id,
              });
              const list = await tenantStorage.getQuoteRequests();
              all.push(...list);
            } catch (e) {
              log("warn", "Skipping tenant while aggregating quote requests", {
                businessId: (b as any).id,
              });
            }
          }
          return res.json({ success: true, requests: all });
        }

        const requests = await storage.getQuoteRequests();
        return res.json({ success: true, requests });
      } catch (error) {
        log("error", "Failed to fetch quote requests", {
          error: error instanceof Error ? error.message : String(error),
        });
        res.status(500).json({
          success: false,
          message: "Failed to fetch quote requests",
        });
      }
    }
  );

  app.get(
    "/api/admin/quote-reply/:id",
    authenticateToken,
    requireTenantMatch(),
    requirePermission("pickup:read"),
    async (req, res) => {
      try {
        const storage = getStorage(req);
        const id = parseInt(req.params.id);
        if (Number.isNaN(id)) {
          return res
            .status(400)
            .json({ success: false, message: "Invalid quote id" });
        }
        const quote = await storage.getQuoteRequest(id);
        if (!quote) {
          return res
            .status(404)
            .json({ success: false, message: "Quote request not found" });
        }
        const { createQuoteReplyEmail } = await import("../email-utils");
        const emailLink = createQuoteReplyEmail(quote);
        res.json({ success: true, emailLink });
      } catch (error) {
        log("error", "Failed to build quote reply link", {
          error: error instanceof Error ? error.message : String(error),
        });
        res
          .status(500)
          .json({ success: false, message: "Failed to build reply link" });
      }
    }
  );

  app.post(
    "/api/admin/complete-pickup",
    authenticateToken,
    requireTenantMatch(),
    requirePermission("pickup:write"),
    async (req, res) => {
      try {
        const storage = getStorage(req);
        const completionData = adminCompletePickupSchema.parse(req.body);
        const updatedRequest = await storage.adminCompletePickupRequest(
          completionData.id,
          completionData
        );

        // Optionally trigger email if a template for in_process exists
        try {
          if (updatedRequest) {
            const template = await storage.getEmailTemplateByType("in_process");
            if (template && updatedRequest.email) {
              const { renderEmailBodyTemplate, sendEmail } = await import(
                "../email-utils"
              );
              const html = renderEmailBodyTemplate(template.bodyTemplate, {
                firstName: updatedRequest.firstName,
                lastName: updatedRequest.lastName,
                businessName: updatedRequest.businessName,
                address: updatedRequest.address,
                roNumber: (updatedRequest as any).roNumber,
                productionStatus: updatedRequest.productionStatus,
              });
              const subject = template.subject;
              const sentBy = req.user?.email || "system@rivr.app";
              const sendResult = await sendEmail({
                to: updatedRequest.email,
                subject,
                html,
              });
              await storage.createEmailLog({
                customerId: updatedRequest.customerId,
                pickupRequestId: updatedRequest.id,
                templateType: "in_process",
                recipientEmail: updatedRequest.email,
                subject,
                sentBy,
                status: sendResult.success ? "sent" : "failed",
                errorMessage: sendResult.success ? undefined : sendResult.error,
              } as any);
            }
          }
        } catch (e) {
          // Non-blocking
        }

        res.json({
          success: true,
          request: updatedRequest,
          message: "Pickup completed successfully",
        });
      } catch (error) {
        log("error", "Error completing pickup", {
          error: error instanceof Error ? error.message : String(error),
        });
        if (error instanceof z.ZodError) {
          res.status(400).json({
            success: false,
            message: "Invalid completion data",
            errors: error.errors,
          });
        } else {
          res.status(500).json({
            success: false,
            message: (error as Error).message || "Failed to complete pickup",
          });
        }
      }
    }
  );

  // Driver management routes
  app.get(
    "/api/admin/drivers",
    authenticateToken,
    requireTenantMatch(),
    requirePermission("driver:read"),
    async (req, res) => {
      try {
        const storage = getStorage(req);
        const isExec =
          (req as any).tenant === "rivr_exec" ||
          req.user?.role === "rivr_admin";

        if (isExec) {
          const bizList = await db.select().from(businesses);
          const all: any[] = [];
          for (const b of bizList as any[]) {
            try {
              const tenantStorage = new (storage as any).constructor({
                tenant: b.databaseSchema,
                businessId: b.id,
              });
              const list = await tenantStorage.getDrivers();
              all.push(...list);
            } catch (e) {
              log("warn", "Skipping tenant while aggregating drivers", {
                businessId: (b as any).id,
              });
            }
          }
          return res.json({ success: true, drivers: all });
        }

        const drivers = await storage.getDrivers();
        return res.json({ success: true, drivers });
      } catch (error) {
        log("error", "Failed to fetch drivers", {
          error: error instanceof Error ? error.message : String(error),
        });
        res.status(500).json({
          success: false,
          message: "Failed to fetch drivers",
        });
      }
    }
  );

  app.post(
    "/api/admin/drivers",
    authenticateToken,
    requireTenantMatch(),
    requirePermission("driver:write"),
    async (req, res) => {
      try {
        const storage = getStorage(req);
        const driverData = insertDriverSchema.parse(req.body);
        const driver = await storage.createDriver(driverData);

        res.json({
          success: true,
          driver,
          message: "Driver created successfully",
        });
      } catch (error) {
        if (error instanceof z.ZodError) {
          res.status(400).json({
            success: false,
            message: "Invalid driver data",
            errors: error.errors,
          });
        } else {
          log("error", "Failed to create driver", {
            error: error instanceof Error ? error.message : String(error),
          });
          res.status(500).json({
            success: false,
            message: "Failed to create driver",
          });
        }
      }
    }
  );

  app.put(
    "/api/admin/drivers/:id",
    authenticateToken,
    requireTenantMatch(),
    requirePermission("driver:write"),
    async (req, res) => {
      try {
        const storage = getStorage(req);
        const driverId = parseInt(req.params.id);
        const driverData = insertDriverSchema.parse(req.body);
        const driver = await storage.updateDriver(driverId, driverData);

        res.json({
          success: true,
          driver,
          message: "Driver updated successfully",
        });
      } catch (error) {
        if (error instanceof z.ZodError) {
          res.status(400).json({
            success: false,
            message: "Invalid driver data",
            errors: error.errors,
          });
        } else {
          log("error", "Failed to update driver", {
            error: error instanceof Error ? error.message : String(error),
          });
          res.status(500).json({
            success: false,
            message: "Failed to update driver",
          });
        }
      }
    }
  );

  app.delete(
    "/api/admin/drivers/:id",
    authenticateToken,
    requireTenantMatch(),
    requirePermission("driver:write"),
    async (req, res) => {
      try {
        const storage = getStorage(req);
        const driverId = parseInt(req.params.id);
        await storage.deleteDriver(driverId);

        res.json({
          success: true,
          message: "Driver deleted successfully",
        });
      } catch (error) {
        log("error", "Failed to delete driver", {
          error: error instanceof Error ? error.message : String(error),
        });
        res.status(500).json({
          success: false,
          message: "Failed to delete driver",
        });
      }
    }
  );

  // Business management routes
  app.get(
    "/api/admin/businesses",
    authenticateToken,
    requirePermission("admin:read"),
    async (req, res) => {
      try {
        const storage = getStorage(req);
        const businesses = await storage.getBusinesses();
        res.json({ success: true, businesses });
      } catch (error) {
        log("error", "Failed to fetch businesses", {
          error: error instanceof Error ? error.message : String(error),
        });
        res.status(500).json({
          success: false,
          message: "Failed to fetch businesses",
        });
      }
    }
  );

  // Business info for the current tenant (business admin scope)
  app.get(
    "/api/admin/business-info",
    authenticateToken,
    requireTenantMatch(),
    requirePermission("business:read"),
    async (req, res) => {
      try {
        const businessId = (req as any).businessId as number | undefined;
        if (!businessId) {
          return res
            .status(400)
            .json({ success: false, message: "Business ID is required" });
        }
        const storage = getStorage(req);
        const business = await storage.getBusiness(businessId);
        if (!business) {
          return res
            .status(404)
            .json({ success: false, message: "Business not found" });
        }
        return res.json({ success: true, business });
      } catch (error) {
        log("error", "Failed to fetch business info", {
          error: error instanceof Error ? error.message : String(error),
        });
        res
          .status(500)
          .json({ success: false, message: "Failed to fetch business info" });
      }
    }
  );

  app.put(
    "/api/admin/business-info",
    authenticateToken,
    requireTenantMatch(),
    requirePermission("business:write"),
    async (req, res) => {
      try {
        const businessId = (req as any).businessId as number | undefined;
        if (!businessId) {
          return res
            .status(400)
            .json({ success: false, message: "Business ID is required" });
        }

        const updateSchema = z
          .object({
            businessName: z.string().min(2).optional(),
            phone: z.string().optional(),
            address: z.string().optional(),
            customDomain: z
              .string()
              .regex(/^[^.]+\.[^.]+(\.[^.]+)*$/)
              .optional(),
          })
          .refine((v) => Object.keys(v).length > 0, {
            message: "At least one field is required",
          });
        const updates = updateSchema.parse(req.body);

        const storage = getStorage(req);
        const updated = await storage.updateBusinessInfo(businessId, updates);
        if (!updated) {
          return res
            .status(404)
            .json({ success: false, message: "Business not found" });
        }
        return res.json({
          success: true,
          business: updated,
          message: "Business information updated successfully",
        });
      } catch (error) {
        if (error instanceof z.ZodError) {
          return res.status(400).json({
            success: false,
            message: "Invalid business info",
            errors: error.errors,
          });
        }
        log("error", "Failed to update business info", {
          error: error instanceof Error ? error.message : String(error),
        });
        res
          .status(500)
          .json({ success: false, message: "Failed to update business info" });
      }
    }
  );

  app.post(
    "/api/admin/businesses",
    authenticateToken,
    requirePermission("admin:write"),
    async (req, res) => {
      try {
        const storage = getStorage(req);
        // Allow callers to omit databaseSchema; derive from subdomain when absent
        const incoming = req.body as any;
        const payload = {
          ...incoming,
          databaseSchema:
            typeof incoming?.databaseSchema === "string" &&
            incoming.databaseSchema.trim().length > 0
              ? incoming.databaseSchema
              : deriveTenantSchemaFromSubdomain(incoming?.subdomain ?? ""),
        };
        const businessData = insertBusinessSchema.parse(payload);
        const business = await storage.createBusiness(businessData);

        // Provision tenant schema immediately for the newly created business
        try {
          await provisionTenantSchema(business.databaseSchema);
        } catch (e) {
          log("warn", "Tenant schema provisioning failed after admin create", {
            error: e instanceof Error ? e.message : String(e),
            schema: (business as any).databaseSchema,
            businessId: (business as any).id,
          });
        }

        res.json({
          success: true,
          business,
          message: "Business created successfully",
        });
      } catch (error) {
        if (error instanceof z.ZodError) {
          res.status(400).json({
            success: false,
            message: "Invalid business data",
            errors: error.errors,
          });
        } else {
          log("error", "Failed to create business", {
            error: error instanceof Error ? error.message : String(error),
          });
          res.status(500).json({
            success: false,
            message: "Failed to create business",
          });
        }
      }
    }
  );

  // Cross-tenant data access (exec scope)
  app.get(
    "/api/admin/tenants/:id/customers",
    authenticateToken,
    requirePermission("admin:read"),
    async (req, res) => {
      try {
        const businessId = parseInt(req.params.id);
        if (Number.isNaN(businessId)) {
          return res
            .status(400)
            .json({ success: false, message: "Invalid businessId" });
        }
        const baseStorage = getStorage(req);
        const base = await baseStorage.getBusiness(businessId);
        if (!base)
          return res
            .status(404)
            .json({ success: false, message: "Business not found" });
        const tenantStorage = new (baseStorage as any).constructor({
          tenant: base.databaseSchema,
          businessId,
        });
        const customers = await tenantStorage.getCustomers();
        res.json({ success: true, customers });
      } catch (error) {
        log("error", "Failed to fetch tenant customers", {
          error: error instanceof Error ? error.message : String(error),
        });
        res.status(500).json({
          success: false,
          message: "Failed to fetch tenant customers",
        });
      }
    }
  );

  app.get(
    "/api/admin/tenants/:id/drivers",
    authenticateToken,
    requirePermission("admin:read"),
    async (req, res) => {
      try {
        const businessId = parseInt(req.params.id);
        if (Number.isNaN(businessId)) {
          return res
            .status(400)
            .json({ success: false, message: "Invalid businessId" });
        }
        const baseStorage = getStorage(req);
        const base = await baseStorage.getBusiness(businessId);
        if (!base)
          return res
            .status(404)
            .json({ success: false, message: "Business not found" });
        const tenantStorage = new (baseStorage as any).constructor({
          tenant: base.databaseSchema,
          businessId,
        });
        const drivers = await tenantStorage.getDrivers();
        res.json({ success: true, drivers });
      } catch (error) {
        log("error", "Failed to fetch tenant drivers", {
          error: error instanceof Error ? error.message : String(error),
        });
        res.status(500).json({
          success: false,
          message: "Failed to fetch tenant drivers",
        });
      }
    }
  );

  app.get(
    "/api/admin/tenants/:id/pickup-requests",
    authenticateToken,
    requirePermission("admin:read"),
    async (req, res) => {
      try {
        const businessId = parseInt(req.params.id);
        if (Number.isNaN(businessId)) {
          return res
            .status(400)
            .json({ success: false, message: "Invalid businessId" });
        }
        const baseStorage = getStorage(req);
        const base = await baseStorage.getBusiness(businessId);
        if (!base)
          return res
            .status(404)
            .json({ success: false, message: "Business not found" });
        const tenantStorage = new (baseStorage as any).constructor({
          tenant: base.databaseSchema,
          businessId,
        });
        const requests = await tenantStorage.getPickupRequests();
        res.json({ success: true, requests });
      } catch (error) {
        log("error", "Failed to fetch tenant pickup requests", {
          error: error instanceof Error ? error.message : String(error),
        });
        res.status(500).json({
          success: false,
          message: "Failed to fetch tenant pickup requests",
        });
      }
    }
  );

  app.put(
    "/api/admin/businesses/:id/status",
    authenticateToken,
    requirePermission("admin:write"),
    async (req, res) => {
      try {
        const storage = getStorage(req);
        const businessId = parseInt(req.params.id);
        const { status } = req.body;

        if (!["pending", "active", "suspended", "canceled"].includes(status)) {
          return res.status(400).json({
            success: false,
            message: "Invalid status value",
          });
        }

        const business = await storage.updateBusinessStatus(businessId, status);

        res.json({
          success: true,
          business,
          message: `Business status updated to ${status}`,
        });
      } catch (error) {
        log("error", "Failed to update business status", {
          error: error instanceof Error ? error.message : String(error),
        });
        res.status(500).json({
          success: false,
          message: "Failed to update business status",
        });
      }
    }
  );

  app.put(
    "/api/admin/businesses/:id/subscription",
    authenticateToken,
    requirePermission("admin:write"),
    async (req, res) => {
      try {
        const storage = getStorage(req);
        const businessId = parseInt(req.params.id);
        const { subscriptionPlan, subscriptionStatus } = req.body;

        const business = await storage.updateBusinessSubscription(
          businessId,
          subscriptionPlan,
          subscriptionStatus
        );

        res.json({
          success: true,
          business,
          message: "Business subscription updated successfully",
        });
      } catch (error) {
        log("error", "Failed to update business subscription", {
          error: error instanceof Error ? error.message : String(error),
        });
        res.status(500).json({
          success: false,
          message: "Failed to update business subscription",
        });
      }
    }
  );

  // Route management routes
  app.get(
    "/api/admin/routes",
    authenticateToken,
    requireTenantMatch(),
    requirePermission("business:read"),
    async (req, res) => {
      try {
        const storage = getStorage(req);
        const isExec =
          (req as any).tenant === "rivr_exec" ||
          req.user?.role === "rivr_admin";

        if (isExec) {
          const bizList = await db.select().from(businesses);
          const all: any[] = [];
          for (const b of bizList as any[]) {
            try {
              const tenantStorage = new (storage as any).constructor({
                tenant: b.databaseSchema,
                businessId: b.id,
              });
              const list = await tenantStorage.getRoutes();
              all.push(...list);
            } catch (e) {
              log("warn", "Skipping tenant while aggregating routes", {
                businessId: (b as any).id,
              });
            }
          }
          return res.json({ success: true, routes: all });
        }

        const routes = await storage.getRoutes();
        return res.json({ success: true, routes });
      } catch (error) {
        log("error", "Failed to fetch routes", {
          error: error instanceof Error ? error.message : String(error),
        });
        res.status(500).json({
          success: false,
          message: "Failed to fetch routes",
        });
      }
    }
  );

  app.post(
    "/api/admin/routes/optimize",
    authenticateToken,
    requireTenantMatch(),
    requirePermission("business:write"),
    async (req, res) => {
      try {
        const storage = getStorage(req);
        const { pickupIds, driverId } = optimizeRouteSchema.parse(req.body);
        const route = await routeOptimizer.createOptimizedRoute(
          pickupIds,
          driverId
        );
        res.json({ success: true, route });
      } catch (error) {
        log("error", "Error optimizing route", {
          error: error instanceof Error ? error.message : String(error),
        });
        res
          .status(500)
          .json({ success: false, message: "Failed to optimize route" });
      }
    }
  );

  // Email management routes
  app.get(
    "/api/admin/email-templates",
    authenticateToken,
    requirePermission("business:read"),
    async (req, res) => {
      try {
        const storage = getStorage(req);
        const templates = await storage.getEmailTemplates();
        res.json({ success: true, templates });
      } catch (error) {
        log("error", "Failed to fetch email templates", {
          error: error instanceof Error ? error.message : String(error),
        });
        res.status(500).json({
          success: false,
          message: "Failed to fetch email templates",
        });
      }
    }
  );

  // Business employee (view-only) management
  app.get(
    "/api/admin/employees",
    authenticateToken,
    requireTenantMatch(),
    requirePermission("business:read"),
    async (req, res) => {
      try {
        const businessId = (req as any).businessId as number | undefined;
        if (!businessId) {
          return res
            .status(400)
            .json({ success: false, message: "Business ID is required" });
        }
        const storage = getStorage(req);
        const employees = await storage.getBusinessEmployees(businessId);
        res.json({ success: true, employees });
      } catch (error) {
        log("error", "Failed to fetch employees", {
          error: error instanceof Error ? error.message : String(error),
        });
        res
          .status(500)
          .json({ success: false, message: "Failed to fetch employees" });
      }
    }
  );

  app.post(
    "/api/admin/employees",
    authenticateToken,
    requireTenantMatch(),
    requirePermission("business:write"),
    async (req, res) => {
      try {
        const businessId = (req as any).businessId as number | undefined;
        if (!businessId) {
          return res
            .status(400)
            .json({ success: false, message: "Business ID is required" });
        }
        const payload = insertBusinessEmployeeSchema
          .extend({ password: z.string().min(8) })
          .parse({ ...req.body, businessId });
        const storage = getStorage(req);
        const hashed = await (
          await import("../auth")
        ).hashPassword(payload.password);
        const employee = await storage.createBusinessEmployee({
          businessId,
          name: payload.name,
          email: payload.email,
          password: hashed,
          isActive: true,
        } as any);
        res.json({ success: true, employee });
      } catch (error) {
        if (error instanceof z.ZodError) {
          return res.status(400).json({
            success: false,
            message: "Invalid employee data",
            errors: error.errors,
          });
        }
        log("error", "Failed to create employee", {
          error: error instanceof Error ? error.message : String(error),
        });
        res
          .status(500)
          .json({ success: false, message: "Failed to create employee" });
      }
    }
  );

  app.delete(
    "/api/admin/employees/:id",
    authenticateToken,
    requireTenantMatch(),
    requirePermission("business:write"),
    async (req, res) => {
      try {
        const id = parseInt(req.params.id);
        if (Number.isNaN(id)) {
          return res
            .status(400)
            .json({ success: false, message: "Invalid employee id" });
        }
        const storage = getStorage(req);
        await storage.deleteBusinessEmployee(id);
        res.json({ success: true, message: "Employee deleted" });
      } catch (error) {
        log("error", "Failed to delete employee", {
          error: error instanceof Error ? error.message : String(error),
        });
        res
          .status(500)
          .json({ success: false, message: "Failed to delete employee" });
      }
    }
  );

  app.post(
    "/api/admin/email-templates",
    authenticateToken,
    requirePermission("business:write"),
    async (req, res) => {
      try {
        const storage = getStorage(req);
        const { insertEmailTemplateSchema } = await import("@repo/schema");
        const templateData = insertEmailTemplateSchema.parse(req.body);
        const template = await storage.createEmailTemplate(templateData);
        res.json({
          success: true,
          template,
          message: "Email template created",
        });
      } catch (error) {
        if (error instanceof z.ZodError) {
          return res.status(400).json({
            success: false,
            message: "Invalid template data",
            errors: error.errors,
          });
        }
        log("error", "Failed to create email template", {
          error: error instanceof Error ? error.message : String(error),
        });
        res.status(500).json({
          success: false,
          message: "Failed to create email template",
        });
      }
    }
  );

  app.put(
    "/api/admin/email-templates/:id",
    authenticateToken,
    requirePermission("business:write"),
    async (req, res) => {
      try {
        const id = parseInt(req.params.id);
        if (Number.isNaN(id)) {
          return res
            .status(400)
            .json({ success: false, message: "Invalid template id" });
        }
        const updateSchema = z
          .object({
            subject: z.string().min(1).optional(),
            bodyTemplate: z.string().min(1).optional(),
            isActive: z.boolean().optional(),
            templateType: z.string().optional(),
          })
          .refine((v) => Object.keys(v).length > 0, {
            message: "At least one field is required",
          });
        const updates = updateSchema.parse(req.body);
        const storage = getStorage(req);
        const template = await storage.updateEmailTemplate(id, updates as any);
        if (!template) {
          return res
            .status(404)
            .json({ success: false, message: "Template not found" });
        }
        res.json({ success: true, template, message: "Template updated" });
      } catch (error) {
        if (error instanceof z.ZodError) {
          return res.status(400).json({
            success: false,
            message: "Invalid template update",
            errors: error.errors,
          });
        }
        log("error", "Failed to update email template", {
          error: error instanceof Error ? error.message : String(error),
        });
        res.status(500).json({
          success: false,
          message: "Failed to update email template",
        });
      }
    }
  );

  app.get(
    "/api/admin/email-logs",
    authenticateToken,
    requirePermission("business:read"),
    async (req, res) => {
      try {
        const storage = getStorage(req);
        const customerId = req.query.customerId
          ? Number(req.query.customerId)
          : undefined;
        const pickupRequestId = req.query.pickupRequestId
          ? Number(req.query.pickupRequestId)
          : undefined;
        const logs = await storage.getEmailLogs(customerId, pickupRequestId);
        res.json({ success: true, logs });
      } catch (error) {
        log("error", "Failed to fetch email logs", {
          error: error instanceof Error ? error.message : String(error),
        });
        res.status(500).json({
          success: false,
          message: "Failed to fetch email logs",
        });
      }
    }
  );

  // Business settings routes
  app.get(
    "/api/admin/business-settings",
    authenticateToken,
    requireTenantMatch(),
    requirePermission("business:read"),
    async (req, res) => {
      try {
        const storage = getStorage(req);
        const businessId = (req as any).businessId;

        if (!businessId) {
          return res.status(400).json({
            success: false,
            message: "Business ID is required",
          });
        }

        const settings = await storage.getBusinessSettings(businessId);
        return res.json({ success: true, settings });
      } catch (error) {
        log("error", "Failed to fetch business settings", {
          error: error instanceof Error ? error.message : String(error),
        });
        res.status(500).json({
          success: false,
          message: "Failed to fetch business settings",
        });
      }
    }
  );

  app.put(
    "/api/admin/business-settings",
    authenticateToken,
    requireTenantMatch(),
    requirePermission("business:write"),
    async (req, res) => {
      try {
        const storage = getStorage(req);
        const businessId = (req as any).businessId;

        if (!businessId) {
          return res.status(400).json({
            success: false,
            message: "Business ID is required",
          });
        }

        const {
          customLogo,
          customBranding,
          emailSettings,
          notificationSettings,
        } = req.body;

        const settings = await storage.upsertBusinessSettings(businessId, {
          customLogo,
          customBranding,
          emailSettings,
          notificationSettings,
        });

        res.json({
          success: true,
          settings,
          message: "Business settings updated successfully",
        });
      } catch (error) {
        log("error", "Failed to update business settings", {
          error: error instanceof Error ? error.message : String(error),
        });
        res.status(500).json({
          success: false,
          message: "Failed to update business settings",
        });
      }
    }
  );
}<|MERGE_RESOLUTION|>--- conflicted
+++ resolved
@@ -14,14 +14,10 @@
 import { requirePermission, requireTenantMatch } from "../auth/rbac";
 import { db } from "../db";
 import { businesses, insertBusinessEmployeeSchema } from "@repo/schema";
-<<<<<<< HEAD
 import {
   provisionTenantSchema,
   deriveTenantSchemaFromSubdomain,
 } from "../lib/tenant-db";
-=======
-import { provisionTenantSchema } from "../lib/tenant-db";
->>>>>>> 05a90ac3
 
 export function registerAdminRoutes(app: Express) {
   // Customer management routes (tenant-scoped)
